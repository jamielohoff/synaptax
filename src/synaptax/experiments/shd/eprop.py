import jax
import jax.lax as lax
import jax.numpy as jnp
import jax.tree_util as jtu

import graphax as gx


mean_axis0 = lambda x: jnp.mean(x, axis=0)


def scan(f, init, xs, length=None, unroll=None):
    if xs is None:
        xs = [None] * length
    carry = init
    ys = []
    for x in xs:
        carry, y = f(carry, x)
        ys.append(y)
    return carry, None


surrogate = lambda x: 1. / (1. + 10.*jnp.abs(x))


def make_eprop_timeloop(model, loss_fn, unroll: int = 10, burnin_steps: int = 30):
    """
    G: Accumulated gradient of U (hidden state) w.r.t. parameters W and V.
    F: Immediate gradient of U (hidden state) w.r.t. parameters W and V.
    H: Gradient of current U w.r.t. previous timestep U.
    in_seq: (batch_dim, num_timesteps, sensor_size)
    """
    # TODO: check gradient equivalence!
    def SNN_eprop_timeloop(in_seq, target, z0, u0, W, W_out, G_W0, W_out0):
        # NOTE: we might have a vanishing gradient problem here!
        # def burnin_loop_fn(carry, in_seq):
        #     z, u = carry
        #     outputs = model(in_seq, z, u, W)
        #     next_z, next_u = outputs
        #     new_carry = (next_z, next_u)

        #     return new_carry, None

        def loop_fn(carry, in_seq):
            z, u, G_W_val, W_grad_val, W_out_grad_val, loss = carry
            outputs, grads = gx.jacve(model, order="rev", argnums=(2, 3), has_aux=True, sparse_representation=True)(in_seq, z, u, W)
            next_z, next_u = outputs
            print("z", next_z)
            # grads contain the gradients of z_next and u_next w.r.t. u, W and V. But we ignore grads of z (explicit recurrence) 
            H_I, F_W = grads[1] # only gradient of u_next w.r.t. u, W and V.
            
            G_W = F_W.copy(G_W_val) # G_W_val is the gradient of prev. timestep w.r.t. W.
            G_W_next = H_I * G_W + F_W

            # This calculates dL/dz
            # We still need dz/du to calculate dL/du
            _loss, loss_grads = gx.jacve(loss_fn, order="rev", argnums=(0, 2), has_aux=True, sparse_representation=True)(next_z, target, W_out)
            loss += _loss
            loss_grad, W_out_grad = loss_grads[0], loss_grads[1]
            dzdu = gx.jacve(surrogate, order="rev", sparse_representation=True)(next_u - 1.)
            loss_grad = loss_grad * dzdu
            W_grad = loss_grad * G_W_next

            W_grad_val += W_grad.val
            W_out_grad_val += W_out_grad.val

            new_carry = (next_z, next_u, G_W_next.val, W_grad_val, W_out_grad_val, loss)

            return new_carry, None
        
<<<<<<< HEAD
        burnin_init_carry = (z0, u0)
        burnin_carry, _ = lax.scan(burnin_loop_fn, burnin_init_carry, in_seq[:burnin_steps], unroll=1)
        z_burnin, u_burnin = burnin_carry[0], burnin_carry[1]
=======
        # burnin_init_carry = (z0, u0)
        # burnin_carry, _ = lax.scan(burnin_loop_fn, burnin_init_carry, in_seq[:burnin_steps], unroll=unroll)
        z_burnin, u_burnin = z0, u0 # burnin_carry[0], burnin_carry[1]
>>>>>>> 95887431
        init_carry = (z_burnin, u_burnin, G_W0, G_W0, W_out0, .0)
        final_carry, _ = lax.scan(loop_fn, init_carry, in_seq[burnin_steps:], unroll=unroll)
        _, _, _, W_grad, W_out_grad, loss = final_carry
        return loss, W_grad, W_out_grad

    return jax.vmap(SNN_eprop_timeloop, in_axes=(0, 0, None, None, None, None, None, None))



def make_stupid_eprop_timeloop(model, loss_fn, unroll: int = 10, burnin_steps: int = 30):
    """
    G: Accumulated gradient of U (hidden state) w.r.t. parameters W and V.
    F: Immediate gradient of U (hidden state) w.r.t. parameters W and V.
    H: Gradient of current U w.r.t. previous timestep U.
    in_seq: (batch_dim, num_timesteps, sensor_size)
    """
    # TODO: check gradient equivalence!
    def SNN_stupid_eprop_timeloop(in_seq, target, z0, u0, W, W_out, G_W0, W_out0):
        def loop_fn(carry, in_seq):
            z, u, G_W, W_grad, W_out_grad, loss = carry
            next_z, next_u = model(in_seq, z, u, W)
            grads = jax.jacrev(model, argnums=(2, 3))(in_seq, z, u, W)

            # grads contain the gradients of z_next and u_next w.r.t. u, W and V. But we ignore grads of z (explicit recurrence) 
            u_grads = grads[1] # only gradient of u_next w.r.t. u, W and V.
            H_I = u_grads[0] # grad. of u_next w.r.t. previous timestep u.
            F_W = u_grads[1] # gradients of u_next w.r.t. W and V respectively.
            G_W = jnp.einsum("ij,jkl->ikl", H_I, G_W) + F_W

            loss_grads = jax.jacrev(loss_fn, argnums=(0, 2))(next_z, target, W_out)
            loss += loss_fn(next_z, target, W_out)
            loss_grad, _W_out_grad = loss_grads[0], loss_grads[1]
            dzdu = jax.jacrev(surrogate)(next_u - 1.)
            loss_grad = loss_grad @ dzdu
            print("loss grad", loss_grad.shape, dzdu.shape)
            _W_grad = jnp.einsum("i,ijk->jk", loss_grad, G_W)
            W_grad += _W_grad
            W_out_grad += _W_out_grad

            new_carry = (next_z, next_u, G_W, W_grad, W_out_grad, loss)

            return new_carry, None
        
        # burnin_init_carry = (z0, u0)
        # burnin_carry, _ = lax.scan(burnin_loop_fn, burnin_init_carry, in_seq[:burnin_steps], unroll=unroll)
        z_burnin, u_burnin = z0, u0 # burnin_carry[0], burnin_carry[1]
        init_carry = (z_burnin, u_burnin, G_W0, jnp.zeros((8, 8)), W_out0, 0.)
        final_carry, _ = lax.scan(loop_fn, init_carry, in_seq, unroll=unroll)
        _, _, _, W_grad, W_out_grad, loss = final_carry

        return loss, W_grad, W_out_grad

    return jax.vmap(SNN_stupid_eprop_timeloop, in_axes=(0, 0, None, None, None, None, None, None))


def make_eprop_step(model, optim, loss_fn, unroll: int = 10, burnin_steps: int = 30):
    timeloop_fn = make_eprop_timeloop(model, loss_fn, unroll, burnin_steps)

    @jax.jit
    def eprop_train_step(in_batch, target_batch, opt_state, weights, z0, u0, G_W0, W_out0):
        _W, _W_out = weights
        loss, W_grad, W_out_grad = timeloop_fn(in_batch, target_batch, z0, u0, _W, _W_out, G_W0, W_out0)
        # take the mean across the batch dim for all gradient updates
        grads = tuple(map(mean_axis0, (W_grad, W_out_grad)))
        grads = tuple(map(jnp.nan_to_num, grads))
        updates, opt_state = optim.update(grads, opt_state, params=weights)
        weights = jtu.tree_map(lambda x, y: x + y, weights, updates)

        return loss, weights, opt_state
    
    return eprop_train_step


def make_eprop_rec_timeloop(model, loss_fn, unroll: int = 10, burnin_steps: int = 30):
    """
    G: Accumulated gradient of U (hidden state) w.r.t. parameters W and V.
    F: Immediate gradient of U (hidden state) w.r.t. parameters W and V.
    H: Gradient of current U w.r.t. previous timestep U.
    in_seq: (batch_dim, num_timesteps, sensor_size)
    """
    # TODO: check gradient equivalence!
    def SNN_eprop_rec_timeloop(in_seq, target, z0, u0, W, V, W_out, G_W0, G_V0, W_out0):
        def burnin_loop_fn(carry, in_seq):
            z, u = carry
            outputs = model(in_seq, z, u, W, V)
            next_z, next_u = outputs
            new_carry = (next_z, next_u)
            
            return new_carry, None
        
        def loop_fn(carry, in_seq):
            z, u, G_W_val, G_V_val, W_grad_val, V_grad_val, W_out_grad_val, loss = carry
            outputs, grads = gx.jacve(model, order = "rev", argnums=(2, 3, 4), has_aux=True, sparse_representation=True)(in_seq, z, u, W, V)
            next_z, next_u = outputs
            # grads contain the gradients of z_next and u_next w.r.t. u, W and V. But we ignore grads of z (explicit recurrence) 
            u_grads = grads[1] # only gradient of u_next w.r.t. u, W and V.
            # W is the 
            F_W, F_V = u_grads[1], u_grads[2] # gradients of u_next w.r.t. W and V respectively.
            G_W = F_W.copy(G_W_val) # G_W_val is the gradient of prev. timestep u w.r.t. W.
            G_V = F_V.copy(G_V_val) # G_V_val is the gradient of prev. timestep u w.r.t. V.

            H_I = u_grads[0] # grad of u_next w.r.t. previous timestep u.
            G_W = H_I * G_W + F_W
            G_V = H_I * G_V + F_V # no recurrent weights

            _loss, loss_grads = gx.jacve(loss_fn, order = "rev", argnums=(0, 2), has_aux=True, sparse_representation=True)(next_z, target, W_out)
            loss += _loss
            loss_grad, W_out_grad = loss_grads[0], loss_grads[1]
            W_grad = loss_grad * G_W
            V_grad = loss_grad * G_V

            W_grad_val += W_grad.val
            V_grad_val += V_grad.val
            W_out_grad_val += W_out_grad.val

            new_carry = (next_z, next_u, G_W.val, G_V.val, W_grad_val, V_grad_val, W_out_grad_val, loss)

            return new_carry, None
        
        burnin_init_carry = (z0, u0)
        burnin_carry, _ = lax.scan(burnin_loop_fn, burnin_init_carry, in_seq[:burnin_steps], unroll=1)
        z_burnin, u_burnin = burnin_carry[0], burnin_carry[1]
        init_carry = (z_burnin, u_burnin, G_W0, G_V0, G_W0, G_V0, W_out0, .0)
        final_carry, _ = lax.scan(loop_fn, init_carry, in_seq[burnin_steps:], unroll=unroll)
        _, _, _, _, W_grad, V_grad, W_out_grad, loss = final_carry

        return loss, W_grad, V_grad, W_out_grad

    return jax.vmap(SNN_eprop_rec_timeloop, in_axes=(0, 0, None, None, None, None, None, None, None, None))


def make_eprop_rec_step(model, optim, loss_fn, unroll: int = 10, burnin_steps: int = 30):
    timeloop_fn = make_eprop_rec_timeloop(model, loss_fn, unroll, burnin_steps)

    @jax.jit
    def recurrent_eprop_train_step(in_batch, target_batch, opt_state, weights, z0, u0, G_W0, G_V0, W_out0):
        _W, _V, _W_out = weights
        loss, W_grad, V_grad, W_out_grad = timeloop_fn(in_batch, target_batch, z0, u0, _W, _V, _W_out, G_W0, G_V0, W_out0)
        # take the mean across the batch dim for all gradient updates
        grads = map(mean_axis0, (W_grad, V_grad, W_out_grad)) 
        updates, opt_state = optim.update(grads, opt_state, params=weights)
        weights = jtu.tree_map(lambda x, y: x + y, weights, updates)

        return loss, weights, opt_state
    
    return recurrent_eprop_train_step
<|MERGE_RESOLUTION|>--- conflicted
+++ resolved
@@ -68,15 +68,10 @@
 
             return new_carry, None
         
-<<<<<<< HEAD
         burnin_init_carry = (z0, u0)
         burnin_carry, _ = lax.scan(burnin_loop_fn, burnin_init_carry, in_seq[:burnin_steps], unroll=1)
         z_burnin, u_burnin = burnin_carry[0], burnin_carry[1]
-=======
-        # burnin_init_carry = (z0, u0)
-        # burnin_carry, _ = lax.scan(burnin_loop_fn, burnin_init_carry, in_seq[:burnin_steps], unroll=unroll)
-        z_burnin, u_burnin = z0, u0 # burnin_carry[0], burnin_carry[1]
->>>>>>> 95887431
+
         init_carry = (z_burnin, u_burnin, G_W0, G_W0, W_out0, .0)
         final_carry, _ = lax.scan(loop_fn, init_carry, in_seq[burnin_steps:], unroll=unroll)
         _, _, _, W_grad, W_out_grad, loss = final_carry
