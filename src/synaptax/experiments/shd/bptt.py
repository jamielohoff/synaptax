--- conflicted
+++ resolved
@@ -8,17 +8,6 @@
 
 ### LIF BPTT
 def make_bptt_timeloop(model, loss_fn, unroll: int = 10, burnin_steps: int = 30):
-<<<<<<< HEAD
-    def SNN_bptt_timeloop(in_seq, tgt, z0, u0, W_out, W):  
-        # def burnin_loop_fn(carry, in_seq):
-        #     z, u, loss = carry
-        #     next_z, next_u = model(in_seq, z, u, lax.stop_gradient(W))
-        #     # By neglecting the gradient wrt. S, we basically compute only the 
-        #     # implicit recurrence, but not the explicit recurrence
-        #     loss += loss_fn(next_z, tgt, lax.stop_gradient(W_out))
-        #     new_carry = (next_z, next_u, loss)
-        #     return new_carry, None
-=======
     def SNN_bptt_timeloop(in_seq, tgt, z0, u0, W, W_out):  
         def burnin_loop_fn(carry, in_seq):
             z, u, loss = carry
@@ -28,7 +17,6 @@
             loss += loss_fn(next_z, tgt, lax.stop_gradient(W_out))
             new_carry = (next_z, next_u, loss)
             return new_carry, None
->>>>>>> 500b169e
         
         def loop_fn(carry, in_seq):
             z, u, loss = carry
@@ -45,7 +33,7 @@
                                   unroll=1)
         burnin_carry = lax.stop_gradient(burnin_carry)
         z_burnin, u_burnin, loss_burnin = (z0, u0, 0.) # burnin_carry
-        final_carry, _ = lax.scan(loop_fn, (z_burnin, u_burnin, loss_burnin), in_seq, unroll=unroll)
+        final_carry, _ = lax.scan(loop_fn, (z_burnin, u_burnin, loss_burnin), in_seq[burnin_steps:], unroll=unroll)
         _, _, loss = final_carry
         return loss
 
@@ -63,7 +51,6 @@
         return loss, loss
 
     @jax.jit
-<<<<<<< HEAD
     def bptt_train_step(in_seq, target, opt_state, weights, z0, u0):
         # _W, _W_out, _beta, _threshold = weights
         grads, loss = bptt_loss_and_grad(in_seq, target, z0, u0, *weights)
@@ -77,14 +64,14 @@
 ### LIF BPTT
 def make_bptt_timeloop_ALIF(model, loss_fn, unroll: int = 10, burnin_steps: int = 30):
     def SNN_bptt_timeloop_ALIF(in_seq, tgt, z0, u0, a0, W_out, W):  
-        # def burnin_loop_fn(carry, in_seq):
-        #     z, u, loss = carry
-        #     next_z, next_u = model(in_seq, z, u, lax.stop_gradient(W))
-        #     # By neglecting the gradient wrt. S, we basically compute only the 
-        #     # implicit recurrence, but not the explicit recurrence
-        #     loss += loss_fn(next_z, tgt, lax.stop_gradient(W_out))
-        #     new_carry = (next_z, next_u, loss)
-        #     return new_carry, None
+        def burnin_loop_fn(carry, in_seq):
+            z, u, loss = carry
+            next_z, next_u = model(in_seq, z, u, lax.stop_gradient(W))
+            # By neglecting the gradient wrt. S, we basically compute only the 
+            # implicit recurrence, but not the explicit recurrence
+            loss += loss_fn(next_z, tgt, lax.stop_gradient(W_out))
+            new_carry = (next_z, next_u, loss)
+            return new_carry, None
         
         def loop_fn(carry, in_seq):
             z, u, a, loss = carry
@@ -96,11 +83,11 @@
             return new_carry, None
         
         # Scans through the timesteps of one example:
-        # burnin_carry, _ = lax.scan(burnin_loop_fn, (z0, u0, 0.), 
-        #                           in_seq[:burnin_steps], 
-        #                           unroll=unroll)
-        # burnin_carry = lax.stop_gradient(burnin_carry)
-        z_burnin, u_burnin, a_burnin, loss_burnin = (z0, u0, a0, 0.) # burnin_carry
+        burnin_carry, _ = lax.scan(burnin_loop_fn, (z0, u0, a0, 0.), 
+                                  in_seq[:burnin_steps], 
+                                  unroll=1)
+        burnin_carry = lax.stop_gradient(burnin_carry)
+        z_burnin, u_burnin, a_burnin, loss_burnin = burnin_carry
         final_carry, _ = lax.scan(loop_fn, (z_burnin, u_burnin, a_burnin, loss_burnin), in_seq, unroll=unroll)
         _, _, _, loss = final_carry
         return loss
@@ -122,11 +109,6 @@
     def bptt_train_step(in_seq, target, opt_state, weights, z0, u0, a0):
         # _W, _W_out, _beta, _threshold = weights
         grads, loss = bptt_loss_and_grad(in_seq, target, z0, u0, a0, *weights)
-=======
-    def bptt_train_step(in_batch, target_batch, opt_state, weights, z0, u0):
-        _W, _W_out = weights
-        grads, loss = bptt_loss_and_grad(in_batch, target_batch, z0, u0, _W, _W_out)
->>>>>>> 500b169e
         updates, opt_state = optim.update(grads, opt_state, params=weights)
         weights = jtu.tree_map(lambda x, y: x + y, weights, updates)
         return loss, weights, opt_state
